/*
 * Copyright 2014-2019 JetBrains s.r.o and contributors. Use of this source code is governed by the Apache 2.0 license.
 */

package io.ktor.client.engine.ios

import io.ktor.client.call.*
import io.ktor.client.engine.*
import io.ktor.client.request.*
import io.ktor.client.utils.*
import io.ktor.http.*
import io.ktor.http.content.*
import io.ktor.util.date.*
import io.ktor.utils.io.*
import io.ktor.utils.io.core.*
import kotlinx.coroutines.*
import kotlinx.coroutines.channels.*
import platform.CFNetwork.*
import platform.Foundation.*
import platform.darwin.*
import kotlin.coroutines.*

internal class IosClientEngine(override val config: IosClientEngineConfig) : HttpClientEngineBase("ktor-ios") {
    // TODO: replace with UI dispatcher
    override val dispatcher = Dispatchers.Unconfined

    override suspend fun execute(data: HttpRequestData): HttpResponseData {
        val callContext = callContext()

        return suspendCancellableCoroutine { continuation ->
            val requestTime = GMTDate()

            val delegate = object : NSObject(), NSURLSessionDataDelegateProtocol {
                val chunks = Channel<ByteArray>(Channel.UNLIMITED)

                override fun URLSession(session: NSURLSession, dataTask: NSURLSessionDataTask, didReceiveData: NSData) {
                    val content = didReceiveData.toByteArray()
                    if (!chunks.offer(content)) throw IosHttpRequestException()
                }

                override fun URLSession(session: NSURLSession, task: NSURLSessionTask, didCompleteWithError: NSError?) {
                    chunks.close()

                    if (didCompleteWithError != null) {
                        continuation.resumeWithException(IosHttpRequestException(didCompleteWithError))
                        return
                    }

                    val rawResponse = task.response as NSHTTPURLResponse

                    @Suppress("UNCHECKED_CAST")
                    val headersDict = rawResponse.allHeaderFields as Map<String, String>

                    val status = HttpStatusCode.fromValue(rawResponse.statusCode.toInt())
                    val headers = buildHeaders {
                        headersDict.mapKeys { (key, value) -> append(key, value) }
                    }

                    val responseBody = writer(coroutineContext, autoFlush = true) {
                        while (!chunks.isClosedForReceive) {
                            val chunk = chunks.receive()
                            channel.writeFully(chunk)
                        }
                    }.channel

                    val version = HttpProtocolVersion.HTTP_1_1

                    val response = HttpResponseData(
                        status, requestTime, headers, version,
                        responseBody, callContext
                    )

                    continuation.resume(response)
                }

                override fun URLSession(
                    session: NSURLSession,
                    task: NSURLSessionTask,
                    willPerformHTTPRedirection: NSHTTPURLResponse,
                    newRequest: NSURLRequest,
                    completionHandler: (NSURLRequest?) -> Unit
                ) {
                    completionHandler(null)
                }
            }

            val configuration = NSURLSessionConfiguration.defaultSessionConfiguration()
            configuration.setupProxy()
            config.sessionConfig(configuration)

            val session = NSURLSession.sessionWithConfiguration(
                configuration,
                delegate, delegateQueue = NSOperationQueue.mainQueue()
            )

            val url = URLBuilder().takeFrom(data.url).buildString()
            val nativeRequest = NSMutableURLRequest.requestWithURL(NSURL(string = url))

            mergeHeaders(data.headers, data.body) { key, value ->
                nativeRequest.setValue(value, key)
            }

            nativeRequest.setCachePolicy(NSURLRequestReloadIgnoringCacheData)
            nativeRequest.setHTTPMethod(data.method.value)

            launch(callContext) {
                val content = data.body
                val body = when (content) {
                    is OutgoingContent.ByteArrayContent -> content.bytes().toNSData()
                    is OutgoingContent.WriteChannelContent -> writer(dispatcher) {
                        content.writeTo(channel)
                    }.channel.readRemaining().readBytes().toNSData()
                    is OutgoingContent.ReadChannelContent -> content.readFrom().readRemaining().readBytes().toNSData()
                    is OutgoingContent.NoContent -> null
                    else -> throw UnsupportedContentTypeException(content)
                }

                body?.let { nativeRequest.setHTTPBody(it) }
<<<<<<< HEAD

                config.requestConfig(nativeRequest)
                session.dataTaskWithRequest(nativeRequest).resume()
            }.invokeOnCompletion {
                session.finishTasksAndInvalidate()
            }
=======
                
            config.requestConfig(nativeRequest)
            session.dataTaskWithRequest(nativeRequest).resume()
        }.invokeOnCompletion {
            session.finishTasksAndInvalidate()
>>>>>>> d97d7839
        }
    }

    private fun NSURLSessionConfiguration.setupProxy() {
        val proxy = config.proxy ?: return
        val url = proxy.url

        val type = when (url.protocol) {
            URLProtocol.HTTP -> kCFProxyTypeHTTP
            URLProtocol.HTTPS -> kCFProxyTypeHTTPS
            URLProtocol.SOCKS -> kCFProxyTypeSOCKS
            else -> error("Proxy type ${url.protocol.name} is unsupported by iOS client engine.")
        }

        val port = url.port.toString()
        connectionProxyDictionary = mapOf(
            kCFProxyHostNameKey to url.host,
            kCFProxyPortNumberKey to port,
            kCFProxyTypeKey to type
        )
    }
}

<|MERGE_RESOLUTION|>--- conflicted
+++ resolved
@@ -116,20 +116,11 @@
                 }
 
                 body?.let { nativeRequest.setHTTPBody(it) }
-<<<<<<< HEAD
-
                 config.requestConfig(nativeRequest)
                 session.dataTaskWithRequest(nativeRequest).resume()
             }.invokeOnCompletion {
                 session.finishTasksAndInvalidate()
             }
-=======
-                
-            config.requestConfig(nativeRequest)
-            session.dataTaskWithRequest(nativeRequest).resume()
-        }.invokeOnCompletion {
-            session.finishTasksAndInvalidate()
->>>>>>> d97d7839
         }
     }
 
@@ -151,5 +142,6 @@
             kCFProxyTypeKey to type
         )
     }
+
 }
 
