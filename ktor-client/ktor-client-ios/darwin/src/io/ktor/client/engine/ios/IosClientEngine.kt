--- conflicted
+++ resolved
@@ -116,17 +116,11 @@
                 }
 
                 body?.let { nativeRequest.setHTTPBody(it) }
-
-<<<<<<< HEAD
-                config.requestConfig(nativeRequest)
-                session.dataTaskWithRequest(nativeRequest).resume()
-            }
-=======
+                
             config.requestConfig(nativeRequest)
             session.dataTaskWithRequest(nativeRequest).resume()
         }.invokeOnCompletion {
             session.finishTasksAndInvalidate()
->>>>>>> f75308fc
         }
     }
 
