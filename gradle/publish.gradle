
apply plugin: 'maven'
apply plugin: 'maven-publish'

apply from: project.rootProject.file('gradle/pom.gradle')

task emptyJar(type: Jar) {
}

def selectArtifactId(project, type, defaultName) {
    def name = project.name
    def isCommon = project.ext.has("commonStructure")
    def commonIsRoot = project.ext.has("commonStructure") && project.ext.commonStructure
    def hasNative = project.ext.has("hasNative") && project.ext.hasNative

    switch (type) {
        case 'metadata':
            if (!isCommon) return "$name-$type"
            return commonIsRoot ? "$name" : "$name-common"
            break
        case 'kotlinMultiplatform':
            if (!hasNative) return "$name-kotlinMultiplatform"
            return isCommon ? "$name-native" : "$name"
            break
        case 'jvm':
            return commonIsRoot ? "$name-jvm" : "$name"
            break
        default:
            return isCommon || hasNative ? defaultName : "$name"
            break
    }
}

def isAvailableForPublication(publication) {
    def name = publication.name
    if (name in ['maven']) return true

    def result = false
    result = result | (name in ['jvm', 'js', 'metadata', 'kotlinMultiplatform'])
    result = result | (project.ext.isLinuxHost && name == 'linuxX64')
    result = result | (project.ext.isWinHost && name == 'mingwX64')
    result = result | (project.ext.isMacosHost && name in ['iosX64', 'iosArm32', 'iosArm64', 'macosX64'])

    return result
}

tasks.withType(AbstractPublishToMaven).all {
    onlyIf { isAvailableForPublication(publication) }
}

publishing {
    repositories {
        maven {
            if (publishLocal) {
                url globalM2
            } else {
<<<<<<< HEAD
                def user = 'kotlin'
=======
                def user = 'vi-technologies'
>>>>>>> 26bc448b
                def repo = 'ktor'
                def name = 'ktor'
                url = "https://api.bintray.com/maven/$user/$repo/$name/;publish=0"
                credentials {
                    username = project.hasProperty('bintrayUser') ? project.property('bintrayUser') : System.getenv('BINTRAY_USER')
                    password = project.hasProperty('bintrayApiKey') ? project.property('bintrayApiKey') : System.getenv('BINTRAY_API_KEY')
                }
            }
        }
        maven { name = "testLocal"; url = "$rootProject.buildDir/m2" }
    }
    publications.all {
        pom.withXml(configureMavenCentralMetadata)

        def type = it.name
        def id = selectArtifactId(project, type, it.artifactId)
        it.artifactId = id

        if (id.endsWith('native')) {
            it.artifact(emptyJar) { classifier 'javadoc' }
            it.artifact(emptyJar) { classifier 'kdoc' }
            it.artifact emptyJar
        }
    }

    if (rootProject.ext.nonDefaultProjectStructure.contains(project.name)) return

    kotlin.targets.all { target ->
        def publication = publishing.publications.findByName(target.name)

        if (publication != null) {
            if (target.platformType.name == 'jvm') {
                publication.artifact(emptyJar) {
                    classifier 'javadoc'
                }
                publication.artifact dokkaJar
            } else {
                publication.artifact(emptyJar) {
                    classifier 'javadoc'
                }
                publication.artifact(emptyJar) {
                    classifier 'kdoc'
                }
            }

            if (target.platformType.name != 'native') {
                publication.moduleDescriptorGenerator = null
            } else {
                publication.artifact emptyJar
            }
        }
    }

    // Disable gradle metadata in root jvm modules
    def hasNative = project.ext.has("hasNative") && project.ext.hasNative
    if (!hasNative) {
        def rootPublication = publishing.publications.findByName('kotlinMultiplatform')
        rootPublication.moduleDescriptorGenerator = null
    }
}

<<<<<<< HEAD
publish.dependsOn publishToMavenLocal
=======
bintray {
    user = project.hasProperty('bintrayUser') ? project.property('bintrayUser') : System.getenv('BINTRAY_USER')
    key = project.hasProperty('bintrayApiKey') ? project.property('bintrayApiKey') : System.getenv('BINTRAY_API_KEY')
    publish = true
    override = true

    pkg {
        userOrg = 'vi-technologies'
        repo = 'ktor'
        name = 'ktor'
        licenses = ['Apache-2.0']
        vcsUrl = 'https://github.com/vi-technologies/ktor'

        version {
            name = project.version
            released = new Date()
            vcsTag = project.version
        }
    }
}

// TODO :kludge this is required for K/N publishing
bintrayUpload.dependsOn publishToMavenLocal

// This is for easier debugging of bintray uploading problems
bintrayUpload.doFirst {
    publications = project.publishing.publications.findAll { !it.name.contains('-test') }.collect {
        println("Uploading artifact '$it.groupId:$it.artifactId:$it.version' from publication '$it.name'")
        it
    }
}
>>>>>>> 26bc448b
<|MERGE_RESOLUTION|>--- conflicted
+++ resolved
@@ -54,11 +54,7 @@
             if (publishLocal) {
                 url globalM2
             } else {
-<<<<<<< HEAD
-                def user = 'kotlin'
-=======
                 def user = 'vi-technologies'
->>>>>>> 26bc448b
                 def repo = 'ktor'
                 def name = 'ktor'
                 url = "https://api.bintray.com/maven/$user/$repo/$name/;publish=0"
@@ -120,9 +116,6 @@
     }
 }
 
-<<<<<<< HEAD
-publish.dependsOn publishToMavenLocal
-=======
 bintray {
     user = project.hasProperty('bintrayUser') ? project.property('bintrayUser') : System.getenv('BINTRAY_USER')
     key = project.hasProperty('bintrayApiKey') ? project.property('bintrayApiKey') : System.getenv('BINTRAY_API_KEY')
@@ -153,5 +146,4 @@
         println("Uploading artifact '$it.groupId:$it.artifactId:$it.version' from publication '$it.name'")
         it
     }
-}
->>>>>>> 26bc448b
+}